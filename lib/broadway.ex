defmodule Broadway do
  @moduledoc ~S"""
  Broadway is a concurrent, multi-stage tool for building
  data ingestion and data processing pipelines.

  It allows developers to consume data efficiently from different
  sources, such as Amazon SQS, Apache Kafka, Google Cloud PubSub,
  RabbitMQ and others.

  ## Built-in features

    * Back-pressure - by relying on `GenStage`, we only get the amount
      of events necessary from upstream sources, never flooding the
      pipeline.

    * Automatic acknowledgements - Broadway automatically acknowledges
      messages at the end of the pipeline or in case of errors.

    * Batching - Broadway provides built-in batching, allowing you to
      group messages either by size and/or by time. This is important
      in systems such as Amazon SQS, where batching is the most efficient
      way to consume messages, both in terms of time and cost.

    * Fault tolerance with minimal data loss - Broadway pipelines are
      carefully designed to minimize data loss. Producers are isolated
      from the rest of the pipeline and automatically resubscribed to
      in case of failures. On the other hand, user callbacks are stateless,
      allowing us to handle any errors locally. Finally, in face of any
      unforeseen bug, we restart only downstream components, avoiding
      data loss.

    * Graceful shutdown - Broadway integrates with the VM to provide graceful
      shutdown. By starting Broadway as part of your supervision tree, it will
      guarantee all events are flushed once the VM shuts down.

    * Built-in testing - Broadway ships with a built-in test API, making it
      easy to push test messages through the pipeline and making sure the
      event was properly processed.

    * Custom failure handling - Broadway provides a `c:handle_failed/2` callback
      where developers can outline custom code to handle with errors. For example,
      if they want to move messages to another queue for further processing.

    * Dynamic batching  - Broadway allows developers to batch messages based on
      custom criteria. For example, if your pipeline needs to build
      batches based on the `user_id`, email address, etc, it can be done
      by calling `Broadway.Message.put_batch_key/2`.

    * Ordering and Partitioning - Broadway allows developers to partition
      messages across workers, guaranteeing messages within the same partition
      are processed in order. For example, if you want to guarantee all events
      tied to a given `user_id` are processed in order and not concurrently,
      you can set the `:partition_by` option. See "Ordering and partitioning".

    * Rate limiting: Broadway allows developers to rate limit all producers in
      a single node by a given number of messages in a time period, allowing
      developers to easily work sources or sinks that cannot cope with a high
      number of requests. See the ":rate_limiting" option for producers in
      `start_link/2`.

<<<<<<< HEAD
    * Statistics/Metrics: Broadway leverages the `:telemetry` library for
      instrumentation. Broadway currently exposes the following telemetry
      events:

      * `[:broadway, :batcher, :start]` - Dispatched by Broadway.Consumer before
        your `handle_batch/4` callback is invoked
        * Measurement: `%{time: System.monotonic_time}`
        * Metadata: `%{module: module, batch_info: Broadway.BatchInfo.t}`

      * `[:broadway, :batcher, :stop]` - Dispatched by Broadway.Consumer after your
        `handle_batch/4` callback has returned
        * Measurement: `%{duration: native_time}`
        * Metadata: `%{module: module, batch_info: Broadway.BatchInfo.t}`

      * `[:broadway, :batcher, :error]` - Dispatched by Broadway.Consumer when your
        `handle_batch/4` callback raises an error
        * Measurement: `%{duration: native_time}`
        * Metadata: `%{module: module, batch_info: Broadway.BatchInfo.t, error: Exception.t()}`

      * `[:broadway, :processor, :start]` - Dispatched by Broadway.Processor before
         your `handle_message/3` callback is invoked
        * Measurement: `%{time: System.monotonic_time}`
        * Metadata: `%{module: module, processor_key: atom}`

      * `[:broadway, :processor, :stop]` -  Dispatched by Broadway.Processor after
        your `handle_message/3` callback has returned
        * Measurement: `%{duration: native_time}`
        * Metadata: `%{module: module, processor_key: atom}`

      * `[:broadway, :processor, :error]` -  Dispatched by Broadway.Processor when
        your `handle_message/3` callback raises an error
        * Measurement: `%{duration: native_time}`
        * Metadata: `%{module: module, processor_key: atom, error: Exception.t()}`
=======
    * Statistics/Metrics - Broadway uses the `:telemetry` library for
      instrumentation, see "Telemetry" section below for more information.
>>>>>>> b31dcb14

    * Back-off (TODO)

  ## The Broadway Behaviour

  In order to use Broadway, you need to:

    1. Define your pipeline configuration
    2. Define a module implementing the Broadway behaviour

  ### Example

  Like any other process-based behaviour, you can start your Broadway
  process by defining a module that invokes `use Broadway` and has a
  `start_link` function:

      defmodule MyBroadway do
        use Broadway

        def start_link(_opts) do
          Broadway.start_link(MyBroadway,
            name: MyBroadwayExample,
            producer: [
              module: {Counter, []},
              concurrency: 1
            ],
            processors: [
              default: [concurrency: 2]
            ]
          )
        end

        ...callbacks...
      end

  Then add your Broadway pipeline to your supervision tree
  (usually in `lib/my_app/application.ex`):

      children = [
        {MyBroadway, []}
      ]

      Supervisor.start_link(children, strategy: :one_for_one)

  The configuration above defines a pipeline with:

    * 1 producer
    * 2 processors

  Here is how this pipeline would be represented:

  ```asciidoc
                       [producer_1]
                           / \
                          /   \
                         /     \
                        /       \
               [processor_1] [processor_2]   <- process each message
  ```

  After the pipeline is defined, you need to implement `c:handle_message/3`,
  which will be invoked by processors for each message.

  `c:handle_message/3` receives every message as a `Broadway.Message`
  struct and it must return an updated message.

  ## Batching

  Depending on the scenario, you may want to group processed messages as
  batches before publishing your data. This is common and especially
  important when working with services like AWS S3 and SQS that provide
  specific API for sending and retrieving batches. This can drastically
  increase throughput and consequently improve the overall performance of
  your pipeline.

  In order to create batches you need to define the `batchers` option in the
  configuration:

      defmodule MyBroadway do
        use Broadway

        def start_link(_opts) do
          Broadway.start_link(MyBroadway,
            name: MyBroadwayExample,
            producer: [
              module: {Counter, []},
              concurrency: 1
            ],
            processors: [
              default: [concurrency: 2]
            ],
            batchers: [
              sqs: [concurrency: 2, batch_size: 10],
              s3: [concurrency: 1, batch_size: 10]
            ]
          )
        end

        ...callbacks...
      end

  The configuration above defines a pipeline with:

    * 1 producer
    * 2 processors
    * 1 batcher named `:sqs` with 2 batch processors
    * 1 batcher named `:s3` with 1 batch processors

  Here is how this pipeline would be represented:

  ```asciidoc
                       [producer_1]
                           / \
                          /   \
                         /     \
                        /       \
               [processor_1] [processor_2]   <- process each message
                        /\     /\
                       /  \   /  \
                      /    \ /    \
                     /      x      \
                    /      / \      \
                   /      /   \      \
                  /      /     \      \
             [batcher_sqs]    [batcher_s3]
                  /\                  \
                 /  \                  \
                /    \                  \
               /      \                  \
     [batch_sqs_1] [batch_sqs_2]    [batch_s3_1] <- process each batch
  ```

  Additionally, you'll need to define the `c:handle_batch/4` callback,
  which will be invoked by batch processors for each batch. You can then
  invoke `Broadway.Message.put_batcher/2` inside `c:handle_message/3` to
  control to which batcher the message should go to.

  The batcher will receive the processed messages and create batches
  specified by the `batch_size` and `batch_timeout` configuration. The
  goal is to create a batch with at most `batch_size` entries within
  `batch_timeout` milliseconds. Each message goes into a particular batch,
  controlled by calling `Broadway.Message.put_batch_key/2` in
  `c:handle_message/3`. Once a batch is created, it is sent to a separate
  process that will call `c:handle_batch/4`, passing the batcher, the
  batch itself (i.e. a list of messages), a `Broadway.BatchInfo` struct
  and the Broadway context.

  For example, imagine your producer generates integers as `data`.
  You want to route the odd integers to SQS and the even ones to
  S3. Your pipeline would look like this:

      defmodule MyBroadway do
        use Broadway
        import Integer

        alias Broadway.Message

        ...start_link...

        @impl true
        def handle_message(_, %Message{data: data} = message, _) when is_odd(data) do
          message
          |> Message.update_data(&process_data/1)
          |> Message.put_batcher(:sqs)
        end

        def handle_message(_, %Message{data: data} = message, _) when is_even(data) do
          message
          |> Message.update_data(&process_data/1)
          |> Message.put_batcher(:s3)
        end

        defp process_data(data) do
          # Do some calculations, generate a JSON representation, etc.
        end

        @impl true
        def handle_batch(:sqs, messages, _batch_info, _context) do
          # Send batch of successful messages as ACKs to SQS
          # This tells SQS that this list of messages were successfully processed
        end

        def handle_batch(:s3, messages, _batch_info, _context) do
          # Send batch of messages to S3
        end
      end

  See the callbacks documentation for more information on the
  arguments given to each callback and their expected return types.

  Now you are ready to get started. See the `start_link/2` function
  for a complete reference on the arguments and options allowed.

  Also makes sure to check out GUIDES in the documentation sidebar
  for more examples, how tos and more.

  ## Acknowledgements and failures

  At the end of the pipeline, messages are automatically acknowledged.

  If there are no batchers, the acknowledgement will be done by processors.
  The number of messages acknowledged, assuming the pipeline is running
  at full scale, will be `max_demand - min_demand`. Since the default values
  are 10 and 5 respectively, we will be acknowledging in groups of 5.

  If there are batchers, the acknowledgement is done by the batchers,
  using the `batch_size`.

  In case of failures, Broadway does its best to keep the failures
  contained and avoid losing messages. The failed message or batch is
  acknowledged as failed immediately. For every failure, a log report
  is also emitted. If your Broadway module also defines the
  `c:handle_failed/2` callback, that callback will be invoked with
  all the failed messages before they get acknowledged.

  Note however, that `Broadway` does not provide any sort of retries
  out of the box. This is left completely as a responsibility of the
  producer. For instance, if you are using Amazon SQS, the default
  behaviour is to retry unacknowledged messages after a user-defined
  timeout. If you don't want unacknowledged messages to be retried,
  is your responsibility to configure a dead-letter queue as target
  for those messages.

  ## Testing

  Many producers receive data from external systems and hitting the network
  is usually undesirable when running the tests. One way to solve this issue
  would be to not start Broadway pipeline in tests. Another way would be to use
  a different producer in tests, one that doesn't do anything, and that is
  exactly what `Broadway.DummyProducer` is for. If the dummy producer doesn't
  produce any work, how to test that the pipeline is correct? For that, Broadway
  ships with a `test_messages/2` function.

  With `test_messages/2`, you can push some sample data into the pipeline and
  receive a process message when the pipeline acknowledges the data you have
  pushed has been processed. This is very useful as a synchronization mechanism.
  Because many pipelines end-up working with side-effects, you can use the
  test message acknowledgment to guarantee the message has been processed and
  therefore side-effects should be visible.

  For example, if you have a pipeline named `MyApp.Broadway` that writes to
  the database on every message, you could test it as:

      # Push 3 messages with the data field set to 1, 2, and 3 respectively
      ref = Broadway.test_messages(MyApp.Broadway, [1, 2, 3])

      # Assert that the messages have been consumed
      assert_receive {:ack, ^ref, [_, _, _] = _successful, failed}, 1000

      # Now assert the database side-effects
      ...

  Also note how we have increased the `assert_receive` timeout to 1000ms.
  The default timeout is 100ms, which may not be enough for some pipelines.
  You may also increase the `assert_receive` timeout for the whole suite
  in your `test/test_helper.exs`:

      ExUnit.configure(assert_receive_timeout: 2000)

  When testing pipelines with batchers there are additional considerations.
  By default, the batch is only delivered when either its size or its timeout
  has been reached, but that is often impractical for testing, you may not
  necessarily want to send a lot of data or wait a lot of time for the batch
  to flush. For this reason, when using `test_messages/2`, the messages have
  their `:batch_mode` set to `:flush`, causing the batch to be delivered
  immediately, without waiting for the batch size or the timeout.

  ## Ordering and partitioning

  By default, Broadway processes all messages and batches concurrently,
  which means ordering is not guaranteed. Some producers may impose some
  ordering (for instance, Apache Kafka), but if the ordering comes from a
  business requirement, you will have to impose the ordering yourself.
  This can be done with the `:partition_by` option, which enforces that
  messages with a given property are always forwarded to the same stage.

  In order to provide partitioning throughout the whole pipeline, just
  set `:partition_by` at the root of your configuration:

      defmodule MyBroadway do
        use Broadway

        def start_link(_opts) do
          Broadway.start_link(MyBroadway,
            name: MyBroadwayExample,
            producer: [
              module: {Counter, []},
              concurrency: 1
            ],
            processors: [
              default: [concurrency: 2]
            ],
            batchers: [
              sqs: [concurrency: 2, batch_size: 10],
              s3: [concurrency: 1, batch_size: 10]
            ],
            partition_by: &partition/1
          )
        end

        defp partition(msg) do
          msg.data.user_id
        end

  In the example above, we are partitioning the pipeline by `user_id`.
  This means any message with the same `user_id` will be handled by
  the same processor and batch processor.

  The `partition` function must return a non-negative integer,
  starting at zero, which is routed to a stage by using the `remainder`
  option.

  If the data you want to partition by is not an integer, you can
  explicitly hash it by calling `:erlang.phash2/1`. However, note
  that `hash` does not guarantee an equal distribution of events
  across partitions. So some partitions may be more overloaded than
  others, slowing down the whole pipeline.

  In the example above, we have set the same partition for all
  processors and batchers. You can also specify the `:partition_by`
  function for each "processor" and "batcher" individually.

  Finally, beware of the error semantics when using partitioning.
  If you require ordering and a message fails, the partition will
  continue processing messages. Depending on the type of processing,
  the end result may be inconsistent. If your producer supports
  retrying, the failed message may be retried later, also out of
  order. Those issues happens regardless of Broadway and solutions
  to said problems almost always need to be addressed outside of
  Broadway too.

  ## Telemetry

  Broadway currently exposes following Telemetry events:

    * `[:broadway, :processor, :start]` - Dispatched by a Broadway processor before your
      `c:handle_message/3` callback is invoked

      * Measurement: `%{time: System.monotonic_time}`
      * Metadata: `%{name: atom, messages: [Broadway.Message.t]}`

    * `[:broadway, :processor, :stop]` -  Dispatched by a Broadway processor after
      your `c:handle_message/3` callback has returned

      * Measurement: `%{time: System.monotonic_time, duration: native_time}`

      * Metadata:

        ```
        %{
          name: atom,
          successful_messages_to_ack: [Broadway.Message.t],
          successful_messages_to_forward: [Broadway.Message.t],
          failed_messages: [Broadway.Message.t]
        }
        ```

    * `[:broadway, :consumer, :start]` - Dispatched by a Broadway consumer before your
      `c:handle_batch/4` callback is invoked

      * Measurement: `%{time: System.monotonic_time}`
      * Metadata: `%{name: atom, messages: [Broadway.Message.t]}`

    * `[:broadway, :consumer, :stop]` - Dispatched by a Broadway consumer after your
      `c:handle_batch/4` callback has returned

      * Measurement: `%{time: System.monotonic_time, duration: native_time}`

      * Metadata:

        ```
        %{
          name: atom,
          successful_messages: [Broadway.Message.t],
          failed_messages: [Broadway.Message.t]
        }
        ```

    * `[:broadway, :batcher, :start]` - Dispatched by a Broadway batcher before
      handling events

      * Measurement: `%{time: System.monotonic_time}`
      * Metadata: `%{name: atom, events: [{Broadway.Message.t}]}`

    * `[:broadway, :batcher, :stop]` - Dispatched by a Broadway batcher after
      handling events

      * Measurement: `%{time: System.monotonic_time, duration: native_time}`
      * Metadata: `%{name: atom}`
  """

  alias Broadway.{BatchInfo, Message, Options, Server, Producer}

  @doc """
  Invoked to handle/process individual messages sent from a producer.

  It receives:

    * `processor`  is the key that defined the processor.
    * `message` is the `Broadway.Message` struct to be processed.
    * `context` is the user defined data structure passed to `start_link/2`.

  And it must return the (potentially) updated `Broadway.Message` struct.

  This is the place to do any kind of processing with the incoming message,
  e.g., transform the data into another data structure, call specific business
  logic to do calculations. Basically, any CPU bounded task that runs against
  a single message should be processed here.

  In order to update the data after processing, use the
  `Broadway.Message.update_data/2` function. This way the new message can be
  properly forwarded and handled by the batcher:

      @impl true
      def handle_message(_, message, _) do
        message
        |> update_data(&do_calculation_and_returns_the_new_data/1)
      end

  In case more than one batcher have been defined in the configuration,
  you need to specify which of them the resulting message will be forwarded
  to. You can do this by calling `put_batcher/2` and returning the new
  updated message:

      @impl true
      def handle_message(_, message, _) do
        # Do whatever you need with the data
        ...

        message
        |> put_batcher(:s3)
      end

  Any message that has not been explicitly failed will be forwarded to the next
  step in the pipeline. If there are no extra steps, it will be automatically
  acknowledged.

  In case of errors in this callback, the error will be logged and that particular
  message will be immediately acknowledged as failed, not proceeding to the next
  steps of the pipeline. This callback also traps exits, so failures due to broken
  links between processes do not automatically cascade.
  """
  @callback handle_message(processor :: atom, message :: Message.t(), context :: term) ::
              Message.t()

  @doc """
  Invoked to handle generated batches.

  It expects:

    * `batcher` is the key that defined the batcher. This value can be
      set in the `handle_message/3` callback using `Broadway.Message.put_batcher/2`.
    * `messages` is the list of `Broadway.Message` structs of the incoming batch.
    * `batch_info` is a `Broadway.BatchInfo` struct containing extra information
      about the incoming batch.
    * `context` is the user defined data structure passed to `start_link/2`.

  It must return an updated list of messages. All messages received must be returned,
  otherwise an error will be logged. All messages after this step will be acknowledged
  acccording to their status.

  In case of errors in this callback, the error will be logged and the whole
  batch will be failed. This callback also traps exits, so failures due to broken
  links between processes do not automatically cascade.
  """
  @callback handle_batch(
              batcher :: atom,
              messages :: [Message.t()],
              batch_info :: BatchInfo.t(),
              context :: term
            ) :: [Message.t()]

  @doc """
  Invoked for failed messages (if defined).

  It expects:

    * `messages` is the list of messages that failed. If a message is failed in
      `c:handle_message/3`, this will be a list with a single message in it. If
      some messages are failed in `c:handle_batch/4`, this will be the list of
      failed messages.

    * `context` is the user-defined data structure passed to `start_link/2`.

  This callback must return the same messages given to it, possibly updated.
  For example, you could update the message data or use `Broadway.Message.configure_ack/2`
  in a centralized place to configure how to ack the message based on the failure
  reason.

  This callback is optional. If present, it's called **before** the messages
  are acknowledged according to the producer. This gives you a chance to do something
  with the message before it's acknowledged, such as storing it in an external
  persistence layer or similar.

  This callback is also invoked if `c:handle_message/3` or `c:handle_batch/4`
  crash or raise an error. If this callback crashes or raises an error,
  the messages are failed internall by Broadway to avoid crashing the process.
  """
  @doc since: "0.5.0"
  @callback handle_failed(messages :: [Message.t()], context :: term) :: [Message.t()]

  @optional_callbacks handle_batch: 4, handle_failed: 2

  @doc false
  defmacro __using__(opts) do
    quote location: :keep, bind_quoted: [opts: opts, module: __CALLER__.module] do
      @behaviour Broadway

      @doc false
      def child_spec(arg) do
        default = %{
          id: unquote(module),
          start: {__MODULE__, :start_link, [arg]},
          shutdown: :infinity
        }

        Supervisor.child_spec(default, unquote(Macro.escape(opts)))
      end

      defoverridable child_spec: 1
    end
  end

  @doc """
  Starts a `Broadway` process linked to the current process.

    * `module` is the module implementing the `Broadway` behaviour.

  ## Options

  In order to set up how the pipeline created by Broadway should work,
  you need to specify the blueprint of the pipeline. You can
  do this by passing a set of options to `start_link/2`.
  Each component of the pipeline has its own set of options.

  The broadway options are:

    * `:name` - Required. Used for name registration. All processes/stages
      created will be named using this value as prefix.

    * `:producer` - Required. A keyword list of options. See "Producers
      options" section below. Only a single producer is allowed.

    * `:processors` - Required. A keyword list of named processors
      where the key is an atom as identifier and the value is another
      keyword list of options. See "Processors options" section below.
      Currently only a single processor is allowed.

    * `:batchers` - Optional. A keyword list of named batchers
      where the key is an atom as identifier and the value is another
      keyword list of options. See "Batchers options" section below.

    * `:context` - Optional. A user defined data structure that will
      be passed to `handle_message/3` and `handle_batch/4`.

    * `:shutdown` - Optional. The time in milliseconds given for Broadway to
      gracefully shutdown without discarding events. Defaults to `30_000`(ms).

    * `:resubscribe_interval` - Optional. The interval in milliseconds that
      processors wait until they resubscribe to a failed producers. Defaults
      to `100`(ms).

    * `:partition_by` - Optional. A function that controls how data is
      partitioned across all processors and batchers. It receives a
      `Broadway.Message` and it must return a non-negative integer,
      starting with zero, that will be mapped to one of the existing
      processors. See "Ordering and Partitioning" in the module docs
      for more information.

    * `:hibernate_after` - Optional. If a process does not receive any
      message within this interval, it will hibernate, compacting memory.
      Applies to producers, processors, and batchers. Defaults to `15_000`(ms).

    * `:spawn_opt` - Optional. Low-level options given when starting a
      process. Applies to producers, processors, and batchers.
      See `erlang:spawn_opt/2` for more information.

  ### Producers options

  The producer options are:

    * `:module` - Required. A tuple representing a GenStage producer.
      The tuple format should be `{mod, arg}`, where `mod` is the module
      that implements the GenStage behaviour and `arg` the argument that will
      be passed to the `init/1` callback of the producer. Pay attention that
      this producer must emit events that are `Broadway.Message` structs.
      It's recommended that `arg` is a keyword list. In fact, if `arg` is
      a keyword list, a `:broadway` option is injected into such keyword list
      containing the configuration for the complete Broadway topology with the
      addition of an `:index` key, telling the index of the producer in its
      supervision tree (starting from 0). This allows a features such having
      even producers connect to some server while odd producers connect to
      another.

    * `:concurrency` - Optional. The number of concurrent producers that
      will be started by Broadway. Use this option to control the concurrency
      level of each set of producers. The default value is `1`.

    * `:transformer` - Optional. A tuple representing a transformer
       that translates a produced GenStage event into a `%Broadway.Message{}`.
       The tuple format should be `{mod, fun, opts}` and the function should have
       the following spec `(event :: term, opts :: term) :: Broadway.Message.t`
       This function must be used sparingly and exclusively to convert regular
       messages into `Broadway.Message`. That's because a failure in the
       `:transformer` callback will cause the whole producer to terminate,
       possibly leaving unacknowledged messages along the way.

    * `:rate_limiting` - Optional. A list of options to enable and configure
      rate limiting for producing. If this option is present, rate limiting is
      enabled, otherwise it isn't. Rate limiting refers to the rate at which
      producers will forward messages to the rest of the pipeline. The rate
      limiting is applied to and shared by all producers within the time limit.
      The following options are supported:

        * `:allowed_messages` - Required. An integer that describes how many
          messages are allowed in the specified interval.

        * `:interval` - Required. An integer that describes the interval
         (in milliseconds) during which the number of allowed messages is
         allowed. If the producer produces more than `allowed_messages`
         in `interval`, only `allowed_messages` will be published until
         the end of `interval`, and then more messages will be published.

    * `:hibernate_after` - Optional. Overrides the top-level `:hibernate_after`.

    * `:spawn_opt` - Optional. Overrides the top-level `:spawn_opt`.

  ### Processors options

  The processors options are:

    * `:concurrency` - Optional. The number of concurrent process that will
      be started by Broadway. Use this option to control the concurrency level
      of the processors. The default value is `System.schedulers_online() * 2`.

    * `:min_demand` - Optional. Set the minimum demand of all processors
      stages. Default value is `5`.

    * `:max_demand` - Optional. Set the maximum demand of all processors
      stages. Default value is `10`.

    * `:partition_by` - Optional. Overrides the top-level `:partition_by`.

    * `:hibernate_after` - Optional. Overrides the top-level `:hibernate_after`.

    * `:spawn_opt` - Optional. Overrides the top-level `:spawn_opt`.

  ### Batchers options

    * `:concurrency` - Optional. The number of concurrent batch processors
      that will be started by Broadway. Use this option to control the
      concurrency level. Note that this only sets the numbers of batch
      processors for each batcher group, not the number of batchers.
      The number of batchers will always be one for each batcher key
      defined. The default value is `1`.

    * `:batch_size` - Optional. The size of the generated batches.
      Default value is `100`.

    * `:batch_timeout` - Optional. The time, in milliseconds, that the
      batcher waits before flushing the list of messages. When this timeout
      is reached, a new batch is generated and sent downstream, no matter
      if the `:batch_size` has been reached or not. Default value is `1000`
      (1 second).

    * `:partition_by` - Optional. Overrides the top-level `:partition_by`.

    * `:hibernate_after` - Optional. Overrides the top-level `:hibernate_after`.

    * `:spawn_opt` - Optional. Overrides the top-level `:spawn_opt`.

  """
  def start_link(module, opts) do
    opts =
      case Keyword.pop(opts, :producers) do
        {nil, opts} ->
          opts

        {[{_key, producer}], opts} ->
          IO.warn("""
          :producers key in Broadway.start_link is deprecated.

          Instead of:

              producers: [
                default: [
                  ...
                ]
              ]

          Do:

              producer: [
                ...
              ]
          """)

          Keyword.put(opts, :producer, producer)
      end

    case Options.validate(opts, configuration_spec()) do
      {:error, message} ->
        raise ArgumentError, "invalid configuration given to Broadway.start_link/2, " <> message

      {:ok, opts} ->
        opts =
          opts
          |> carry_over_one(:producer, [:hibernate_after, :spawn_opt])
          |> carry_over_many(:processors, [:partition_by, :hibernate_after, :spawn_opt])
          |> carry_over_many(:batchers, [:partition_by, :hibernate_after, :spawn_opt])

        Server.start_link(module, opts)
    end
  end

  defp carry_over_one(opts, key, keys) do
    update_in(opts[key], fn value -> Keyword.merge(Keyword.take(opts, keys), value) end)
  end

  defp carry_over_many(opts, key, keys) do
    update_in(opts[key], fn list ->
      defaults = Keyword.take(opts, keys)
      for {k, v} <- list, do: {k, Keyword.merge(defaults, v)}
    end)
  end

  @doc """
  Returns the names of producers.

  ## Examples

      iex> Broadway.producer_names(MyBroadway)
      [MyBroadway.Producer_0, MyBroadway.Producer_1, ..., MyBroadway.Producer_7]

  """
  @spec producer_names(GenServer.server()) :: [atom()]
  def producer_names(broadway) do
    Server.producer_names(broadway)
  end

  @doc """
  Sends a list of `Broadway.Message`s to the Broadway pipeline.

  The producer is randomly chosen among all sets of producers/stages.
  This is used to send out of band data to a Broadway pipeline.
  """
  @spec push_messages(GenServer.server(), messages :: [Message.t()]) :: :ok
  def push_messages(broadway, messages) when is_list(messages) do
    broadway
    |> producer_names()
    |> Enum.random()
    |> Producer.push_messages(messages)
  end

  @doc """
  Sends a list of data as messages to the Broadway pipeline.

  This is a convenience used mostly for testing. The given data
  is automatically wrapped in a `Broadway.Message` with
  `Broadway.CallerAcknowledger` configured to send a message
  back to the caller once the message has been fully processed.
  It uses `push_messages/2` for dispatching.

  It returns a reference that can be used to identify the ack
  messages.

  See "Testing" section in module documentation for more information.

  ## Options

  * `:batch_mode` - when set to `:flush`, the batch the message is
    in is immediately delivered. When set to `:bulk`, batch is
    delivered when its size or timeout is reached. Defaults to `:flush`.

  * `:metadata` - optionally a map of additional fields to add to the
    message. This can be used, for example, when testing
    `BroadwayRabbitMQ.Producer`.

  ## Examples

  For example, in your tests, you may do:

      ref = Broadway.test_messages(broadway, [1, 2, 3])
      assert_receive {:ack, ^ref, successful, failed}
      assert length(successful) == 3
      assert length(failed) == 0

  """
  @spec test_messages(GenServer.server(), data :: [term], opts :: Keyword.t()) :: reference
  def test_messages(broadway, data, opts \\ []) when is_list(data) and is_list(opts) do
    batch_mode = Keyword.get(opts, :batch_mode, :flush)
    metadata = Map.new(Keyword.get(opts, :metadata, []))

    ref = make_ref()
    ack = {Broadway.CallerAcknowledger, {self(), ref}, :ok}

    messages =
      Enum.map(
        data,
        &%Message{data: &1, acknowledger: ack, batch_mode: batch_mode, metadata: metadata}
      )

    :ok = push_messages(broadway, messages)
    ref
  end

  @doc """
  Updates the producer rate limiting of the given pipeline at runtime.

  Supports the following options (see the `:rate_limiting` options in the module
  documentation for more information):

    * `:allowed_messages`
    * `:interval`

  Returns an `{:error, reason}` tuple if the given `broadway` pipeline doesn't
  have rate limiting enabled.

  ## Examples

      Broadway.update_rate_limiting(broadway, allowed_messages: 100)

  """
  @doc since: "0.6.0"
  @spec update_rate_limiting(GenServer.server(), opts :: Keyword.t()) ::
          :ok | {:error, :rate_limiting_not_enabled}
  def update_rate_limiting(broadway, opts) when is_list(opts) do
    spec = [
      allowed_messages: [type: :pos_integer],
      interval: [type: :pos_integer]
    ]

    with {:validate_opts, {:ok, opts}} <- {:validate_opts, Options.validate(opts, spec)},
         {:get_name, {:ok, rate_limiter_name}} <- {:get_name, Server.get_rate_limiter(broadway)} do
      Broadway.RateLimiter.update_rate_limiting(rate_limiter_name, opts)
    else
      {:validate_opts, {:error, message}} ->
        raise ArgumentError, "invalid options, " <> message

      {:get_name, {:error, reason}} ->
        {:error, reason}
    end
  end

  defp configuration_spec() do
    [
      name: [required: true, type: :atom],
      shutdown: [type: :pos_integer, default: 30000],
      max_restarts: [type: :non_neg_integer, default: 3],
      max_seconds: [type: :pos_integer, default: 5],
      resubscribe_interval: [type: :non_neg_integer, default: 100],
      context: [type: :any, default: :context_not_set],
      producer: [
        required: true,
        type: :non_empty_keyword_list,
        keys: [
          module: [required: true, type: :mod_arg],
          stages: [
            type: :pos_integer,
            deprecated: "Use :concurrency instead",
            rename_to: :concurrency
          ],
          concurrency: [type: :pos_integer, default: 1],
          transformer: [type: :mfa, default: nil],
          spawn_opt: [type: :keyword_list],
          hibernate_after: [type: :pos_integer],
          rate_limiting: [
            type: :non_empty_keyword_list,
            keys: [
              allowed_messages: [required: true, type: :pos_integer],
              interval: [required: true, type: :pos_integer]
            ]
          ]
        ]
      ],
      processors: [
        required: true,
        type: :non_empty_keyword_list,
        keys: [
          *: [
            stages: [
              type: :pos_integer,
              deprecated: "Use :concurrency instead",
              rename_to: :concurrency
            ],
            concurrency: [type: :pos_integer, default: System.schedulers_online() * 2],
            min_demand: [type: :non_neg_integer],
            max_demand: [type: :non_neg_integer, default: 10],
            partition_by: [type: {:fun, 1}],
            spawn_opt: [type: :keyword_list],
            hibernate_after: [type: :pos_integer]
          ]
        ]
      ],
      batchers: [
        default: [],
        type: :keyword_list,
        keys: [
          *: [
            stages: [
              type: :pos_integer,
              deprecated: "Use :concurrency instead",
              rename_to: :concurrency
            ],
            concurrency: [type: :pos_integer, default: 1],
            batch_size: [type: :pos_integer, default: 100],
            batch_timeout: [type: :pos_integer, default: 1000],
            partition_by: [type: {:fun, 1}],
            spawn_opt: [type: :keyword_list],
            hibernate_after: [type: :pos_integer]
          ]
        ]
      ],
      partition_by: [type: {:fun, 1}],
      spawn_opt: [type: :keyword_list],
      hibernate_after: [type: :pos_integer, default: 15_000]
    ]
  end
end<|MERGE_RESOLUTION|>--- conflicted
+++ resolved
@@ -58,44 +58,8 @@
       number of requests. See the ":rate_limiting" option for producers in
       `start_link/2`.
 
-<<<<<<< HEAD
-    * Statistics/Metrics: Broadway leverages the `:telemetry` library for
-      instrumentation. Broadway currently exposes the following telemetry
-      events:
-
-      * `[:broadway, :batcher, :start]` - Dispatched by Broadway.Consumer before
-        your `handle_batch/4` callback is invoked
-        * Measurement: `%{time: System.monotonic_time}`
-        * Metadata: `%{module: module, batch_info: Broadway.BatchInfo.t}`
-
-      * `[:broadway, :batcher, :stop]` - Dispatched by Broadway.Consumer after your
-        `handle_batch/4` callback has returned
-        * Measurement: `%{duration: native_time}`
-        * Metadata: `%{module: module, batch_info: Broadway.BatchInfo.t}`
-
-      * `[:broadway, :batcher, :error]` - Dispatched by Broadway.Consumer when your
-        `handle_batch/4` callback raises an error
-        * Measurement: `%{duration: native_time}`
-        * Metadata: `%{module: module, batch_info: Broadway.BatchInfo.t, error: Exception.t()}`
-
-      * `[:broadway, :processor, :start]` - Dispatched by Broadway.Processor before
-         your `handle_message/3` callback is invoked
-        * Measurement: `%{time: System.monotonic_time}`
-        * Metadata: `%{module: module, processor_key: atom}`
-
-      * `[:broadway, :processor, :stop]` -  Dispatched by Broadway.Processor after
-        your `handle_message/3` callback has returned
-        * Measurement: `%{duration: native_time}`
-        * Metadata: `%{module: module, processor_key: atom}`
-
-      * `[:broadway, :processor, :error]` -  Dispatched by Broadway.Processor when
-        your `handle_message/3` callback raises an error
-        * Measurement: `%{duration: native_time}`
-        * Metadata: `%{module: module, processor_key: atom, error: Exception.t()}`
-=======
     * Statistics/Metrics - Broadway uses the `:telemetry` library for
       instrumentation, see "Telemetry" section below for more information.
->>>>>>> b31dcb14
 
     * Back-off (TODO)
 

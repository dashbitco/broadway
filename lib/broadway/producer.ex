defmodule Broadway.Producer do
  @moduledoc false
  use GenStage

<<<<<<< HEAD
  def start_link(module, arg, opts \\ []) do
    GenStage.start_link(__MODULE__, {module, arg}, opts)
=======
  alias Broadway.Message

  def start_link(args, opts \\ []) do
    GenStage.start_link(__MODULE__, args, opts)
>>>>>>> 601503ae
  end

  def push_messages(producer, messages) do
    GenStage.call(producer, {:push_messages, messages})
  end

  @impl true
<<<<<<< HEAD
  def init({module, arg}) do
    # TODO: Raise a proper error message if we don't get  {:producer, state} back.
    {:producer, module_state} = module.init(arg)
    {:producer, %{module: module, module_state: module_state}}
=======
  def init(args) do
    module = args[:module]
    transformer = args[:transformer]
    # TODO: Raise a proper error message if we don't {:producer, state} back.
    {:producer, module_state} = module.init(args[:args])
    {:producer, %{module: module, module_state: module_state, transformer: transformer}}
>>>>>>> 601503ae
  end

  @impl true
  def handle_demand(demand, state) do
    %{module: module, transformer: transformer, module_state: module_state} = state

    case module.handle_demand(demand, module_state) do
      {:noreply, events, new_module_state} when is_list(events) ->
        messages = transform_events(events, transformer)
        {:noreply, messages, %{state | module_state: new_module_state}}

      {:noreply, events, new_module_state, :hibernate} ->
        messages = transform_events(events, transformer)
        {:noreply, messages, %{state | module_state: new_module_state}, :hibernate}

      {:stop, reason, new_module_state} ->
        {:stop, reason, %{state | module_state: new_module_state}}
    end
  end

  @impl true
<<<<<<< HEAD
  def handle_info(:shutdown, state) do
    {:stop, :shutdown, state}
  end

  def handle_info(message, %{module: module, module_state: module_state} = state) do
=======
  def handle_info(message, state) do
    %{module: module, transformer: transformer, module_state: module_state} = state

>>>>>>> 601503ae
    case module.handle_info(message, module_state) do
      {:noreply, events, new_module_state} when is_list(events) ->
        messages = transform_events(events, transformer)
        {:noreply, messages, %{state | module_state: new_module_state}}

      {:noreply, events, new_module_state, :hibernate} ->
        messages = transform_events(events, transformer)
        {:noreply, messages, %{state | module_state: new_module_state}, :hibernate}

      {:stop, reason, new_module_state} ->
        {:stop, reason, %{state | module_state: new_module_state}}
    end
  end

  @impl true
  def handle_call({:push_messages, messages}, _from, state) do
    {:reply, :ok, messages, state}
  end

  @impl true
  def terminate(reason, %{module: module, module_state: module_state}) do
    if function_exported?(module, :terminate, 2) do
      module.terminate(reason, module_state)
    else
      :ok
    end
  end

  defp transform_events(events, transformer) do
    Enum.map(events, &transform(&1, transformer))
  end

  defp transform(event, nil) do
    validate_message(event)
  end

  defp transform(event, {m, f, opts}) do
    message = apply(m, f, [event, opts])
    validate_message(message)
  end

  defp validate_message(%Message{} = message) do
    message
  end

  defp validate_message(_message) do
    raise "The produced message is invalid. All messages must be a %Broadway.Message{} " <>
            "struct. In case you're using a standard GenStage producer, please set the " <>
            ":transformer option to transform produced events into message structs."
  end
end<|MERGE_RESOLUTION|>--- conflicted
+++ resolved
@@ -1,16 +1,10 @@
 defmodule Broadway.Producer do
   @moduledoc false
   use GenStage
-
-<<<<<<< HEAD
-  def start_link(module, arg, opts \\ []) do
-    GenStage.start_link(__MODULE__, {module, arg}, opts)
-=======
   alias Broadway.Message
 
   def start_link(args, opts \\ []) do
-    GenStage.start_link(__MODULE__, args, opts)
->>>>>>> 601503ae
+    GenStage.start_link(__MODULE__, {args, opts}, opts)
   end
 
   def push_messages(producer, messages) do
@@ -18,19 +12,12 @@
   end
 
   @impl true
-<<<<<<< HEAD
-  def init({module, arg}) do
+  def init({args, opts}) do
+    module = args[:module]
+    transformer = opts[:transformer]
     # TODO: Raise a proper error message if we don't get  {:producer, state} back.
-    {:producer, module_state} = module.init(arg)
-    {:producer, %{module: module, module_state: module_state}}
-=======
-  def init(args) do
-    module = args[:module]
-    transformer = args[:transformer]
-    # TODO: Raise a proper error message if we don't {:producer, state} back.
-    {:producer, module_state} = module.init(args[:args])
+    {:producer, module_state} = module.init(args[:arg])
     {:producer, %{module: module, module_state: module_state, transformer: transformer}}
->>>>>>> 601503ae
   end
 
   @impl true
@@ -52,17 +39,13 @@
   end
 
   @impl true
-<<<<<<< HEAD
   def handle_info(:shutdown, state) do
     {:stop, :shutdown, state}
   end
 
-  def handle_info(message, %{module: module, module_state: module_state} = state) do
-=======
   def handle_info(message, state) do
     %{module: module, transformer: transformer, module_state: module_state} = state
 
->>>>>>> 601503ae
     case module.handle_info(message, module_state) do
       {:noreply, events, new_module_state} when is_list(events) ->
         messages = transform_events(events, transformer)
@@ -109,8 +92,8 @@
   end
 
   defp validate_message(_message) do
-    raise "The produced message is invalid. All messages must be a %Broadway.Message{} " <>
+    raise "the produced message is invalid. All messages must be a %Broadway.Message{} " <>
             "struct. In case you're using a standard GenStage producer, please set the " <>
-            ":transformer option to transform produced events into message structs."
+            ":transformer option to transform produced events into message structs"
   end
 end